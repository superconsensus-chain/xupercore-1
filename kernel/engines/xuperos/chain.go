package xuperos

import (
	"fmt"
	"time"

	"github.com/patrickmn/go-cache"

	"github.com/xuperchain/xupercore/bcs/ledger/xledger/state"
	lpb "github.com/xuperchain/xupercore/bcs/ledger/xledger/xldgpb"
	"github.com/xuperchain/xupercore/kernel/common/xaddress"
	xctx "github.com/xuperchain/xupercore/kernel/common/xcontext"
	"github.com/xuperchain/xupercore/kernel/engines/xuperos/agent"
	"github.com/xuperchain/xupercore/kernel/engines/xuperos/common"
	"github.com/xuperchain/xupercore/kernel/engines/xuperos/miner"
	"github.com/xuperchain/xupercore/lib/logs"
	"github.com/xuperchain/xupercore/lib/timer"
	"github.com/xuperchain/xupercore/lib/utils"
	"github.com/xuperchain/xupercore/protos"
)

const (
	// 提交交易cache有效期(s)
	TxIdCacheExpired = 120 * time.Second
	// 提交交易cache GC 周期（s）
	TxIdCacheGCInterval = 180 * time.Second
)

// 定义一条链的具体行为，对外暴露接口错误统一使用标准错误
type Chain struct {
	// 链上下文
	ctx *common.ChainCtx
	// log
	log logs.Logger
	// 矿工
	miner *miner.Miner
	// 依赖代理组件
	relyAgent common.ChainRelyAgent

	// 提交交易cache
	txIdCache *cache.Cache
}

// 从本地存储加载链
func LoadChain(engCtx *common.EngineCtx, bcName string) (*Chain, error) {
	if engCtx == nil || bcName == "" {
		return nil, common.ErrParameter
	}

	// 实例化链日志句柄
	log, err := logs.NewLogger("", bcName)
	if err != nil {
		return nil, common.ErrNewLogFailed
	}

	// 实例化链实例
	ctx := &common.ChainCtx{}
	ctx.EngCtx = engCtx
	ctx.BCName = bcName
	ctx.XLog = log
	ctx.Timer = timer.NewXTimer()
	chainObj := &Chain{}
	chainObj.ctx = ctx
	chainObj.log = ctx.XLog
	chainObj.relyAgent = agent.NewChainRelyAgent(chainObj)

	// 初始化链运行环境上下文
	err = chainObj.initChainCtx()
	if err != nil {
		log.Error("init chain ctx failed", "bcName", bcName, "err", err)
		return nil, common.ErrNewChainCtxFailed.More("err:%v", err)
	}

	// 创建矿工
	chainObj.miner = miner.NewMiner(ctx)
	chainObj.txIdCache = cache.New(TxIdCacheExpired, TxIdCacheGCInterval)

	return chainObj, nil
}

// 供单测时设置rely agent为mock agent，非并发安全
func (t *Chain) SetRelyAgent(agent common.ChainRelyAgent) error {
	if agent == nil {
		return common.ErrParameter
	}

	t.relyAgent = agent
	return nil
}

// 阻塞
func (t *Chain) Start() {
	// 启动矿工
	t.miner.Start()
}

func (t *Chain) Stop() {
	// 停止矿工
	t.miner.Stop()
}

func (t *Chain) Context() *common.ChainCtx {
	return t.ctx
}

// 交易预执行
<<<<<<< HEAD

func (t *Chain) PreExec(ctx xctx.XContext, reqs []*protos.InvokeRequest, initiator string, authRequires []string) (*protos.InvokeResponse, *common.Error) {
	if ctx == nil || ctx.GetLog() == nil || len(reqs) < 1 {
=======
func (t *Chain) PreExec(ctx xctx.XContext, req []*protos.InvokeRequest, initiator string,
	authRequires []string) (*protos.InvokeResponse, error) {
	if ctx == nil || ctx.GetLog() == nil || len(req) < 1 {
>>>>>>> 0e66d11d
		return nil, common.ErrParameter
	}
	/*
	reservedRequests, err := t.ctx.State.GetReservedContractRequests(reqs, true)
	if err != nil {
		t.log.Error("PreExec get reserved contract request error", "error", err)
		return nil, common.ErrParameter.More("%v", err)
	}

	transContractName, transAmount, err := tx.ParseContractTransferRequest(reqs)
	if err != nil {
		return nil, common.ErrParameter.More("%v", err)
	}

	reqs = append(reservedRequests, reqs)
	if len(reqs) <= 0 {
		return &protos.InvokeResponse{}, nil
	}

	xmReader := t.ctx.State.GetXMReader()
	stateConfig := &contract.SandboxConfig{XMReader: xmReader}
	sandbox, err := t.ctx.Contract.NewStateSandbox(stateConfig)
	contextConfig := &contract.ContextConfig{
		State:     		sandbox,
		Initiator:  	initiator,
		AuthRequire:	authRequires,
		ResourceLimits:	contract.MaxLimits,
	}

	gasPrice := t.ctx.State.GetMeta().GasPrice
	gasUsed := int64(0)
	responseBodes := make([][]byte, 0, len(reqs))
	requests := make([]*protos.InvokeRequest, 0, len(reqs))
	responses := make([]*protos.ContractResponse, 0, len(reqs))
	for i, req := range reqs {
		if req == nil || req.ModuleName == "" || req.ContractName == "" || req.MethodName == "" {
			continue
		}

		contextConfig.Module = req.ModuleName
		contextConfig.ContractName = req.ContractName
		if transContractName == req.ContractName {
			contextConfig.TransferAmount = transAmount.String()
		} else {
			contextConfig.TransferAmount = ""
		}

		context, err := t.ctx.Contract.NewContext(contextConfig)
		if err != nil {
			ctx.GetLog().Error("PreExec NewContext error", "error", err, "contractName", req.ContractName)
			if i < len(reservedRequests) && strings.HasSuffix(err.Error(), "not found") {
				requests = append(requests, req)
				continue
			}
			return nil, common.ErrContractNewCtxFailed.More("%v", err)
		}

		resp, err := context.Invoke(req.MethodName, req.Args)
		if err != nil {
			context.Release()
			ctx.GetLog().Error("PreExec Invoke error", "error", err, "contractName", req.ContractName)
			return nil, common.ErrContractInvokeFailed.More("%v", err)
		}

		if resp.Status >= 400 && i < len(reservedRequests) {
			context.Release()
			ctx.GetLog().Error("PreExec Invoke error", "status", resp.Status, "contractName", req.ContractName)
			return nil, common.ErrContractInvokeFailed.More("%v", resp.Message)
		}

		resourceUsed := context.ResourceUsed()
		if i >= len(reservedRequests) {
			gasUsed += resourceUsed.TotalGas(gasPrice)
		}

		// request
		request := *req
		request.ResourceLimits = []*protos.ResourceLimit{
			{Type: protos.ResourceType_CPU, Limit: resourceUsed.Cpu},
			{Type: protos.ResourceType_MEMORY, Limit: resourceUsed.Memory},
			{Type: protos.ResourceType_DISK, Limit: resourceUsed.Disk},
			{Type: protos.ResourceType_XFEE, Limit: resourceUsed.XFee},
		}
		requests = append(requests, &request)

		// response
		response := &protos.ContractResponse{
			Status:  int32(resp.Status),
			Message: resp.Message,
			Body:    resp.Body,
		}
		responses = append(responses, response)
		responseBodes = append(responseBodes, resp.Body)

		context.Release()
	}

	utxoInputs, utxoOutputs := sandbox.GetUtxoRWSets()
	err = sandbox.PutUtxos(utxoInputs, utxoOutputs)
	if err != nil {
		return nil, err
	}

	crossQuery := sandbox.GetCrossQueryRWSets()
	err = sandbox.PutCrossQueries(crossQuery)
	if err != nil {
		return nil, err
	}

	inputs, outputs, err := sandbox.GetRWSets()
	if err != nil {
		return nil, err
	}

	invokeResponse := &protos.InvokeResponse{
		GasUsed:     gasUsed,
		Response:    responseBodes,
		Inputs:      xmodel.GetTxInputs(inputs),
		Outputs:     xmodel.GetTxOutputs(outputs),
		Requests:    requests,
		Responses:   responses,
		UtxoInputs:  utxoInputs,
		UtxoOutputs: utxoOutputs,
	}

	return invokeResponse, nil

	/**/
	return nil, nil
}

// 提交交易到交易池(xuperos引擎同时更新到状态机和交易池)
func (t *Chain) SubmitTx(ctx xctx.XContext, tx *lpb.Transaction) error {
	if tx == nil || ctx == nil || ctx.GetLog() == nil || len(tx.GetTxid()) <= 0 {
		return common.ErrParameter
	}
	log := ctx.GetLog()

	// 防止重复提交交易
	if _, exist := t.txIdCache.Get(string(tx.GetTxid())); exist {
		log.Warn("tx already exist,ignore", "txid", utils.F(tx.GetTxid()))
		return common.ErrTxAlreadyExist
	}
	t.txIdCache.Set(string(tx.GetTxid()), true, TxIdCacheExpired)

	// 验证交易
	_, err := t.ctx.State.VerifyTx(tx)
	if err != nil {
		log.Error("verify tx error", "txid", utils.F(tx.GetTxid()), "err", err)
		return common.ErrTxVerifyFailed.More("err:%v", err)
	}

	// 提交交易
	err = t.ctx.State.DoTx(tx)
	if err != nil {
		log.Error("submit tx error", "txid", utils.F(tx.GetTxid()), "err", err)
		if err == state.ErrAlreadyInUnconfirmed {
			t.txIdCache.Delete(string(tx.GetTxid()))
		}
		return common.ErrSubmitTxFailed.More("err:%v", err)
	}

	log.Info("submit tx succ", "txid", utils.F(tx.GetTxid()))
	return nil
}

// 处理P2P网络同步到的区块
func (t *Chain) ProcBlock(ctx xctx.XContext, block *lpb.InternalBlock) error {
	if block == nil || ctx == nil || ctx.GetLog() == nil || block.GetBlockid() == nil {
		return common.ErrParameter
	}
	log := ctx.GetLog()

	err := t.miner.ProcBlock(ctx, block)
	if err != nil {
		log.Warn("miner process block failed", "blockid", utils.F(block.GetBlockid()), "err", err)
		return common.ErrProcBlockFailed.More("err:%v", err)
	}

	log.Info("miner process block succ", "blockid", utils.F(block.GetBlockid()))
	return nil
}

// 初始化链运行依赖上下文
func (t *Chain) initChainCtx() error {
	// 1.实例化账本
	leg, err := t.relyAgent.CreateLedger()
	if err != nil {
		t.log.Error("open ledger failed", "bcName", t.ctx.BCName, "err", err)
		return fmt.Errorf("open ledger failed")
	}
	t.ctx.Ledger = leg
	t.log.Trace("open ledger succ", "bcName", t.ctx.BCName)

	// 2.实例化加密组件
	// 从账本查询加密算法类型
	cryptoType, err := agent.NewLedgerAgent(t.ctx).GetCryptoType()
	if err != nil {
		t.log.Error("query crypto type failed", "bcName", t.ctx.BCName, "err", err)
		return fmt.Errorf("query crypto type failed")
	}
	crypt, err := t.relyAgent.CreateCrypto(cryptoType)
	if err != nil {
		t.log.Error("create crypto client failed", "error", err)
		return fmt.Errorf("create crypto client failed")
	}
	t.ctx.Crypto = crypt
	t.log.Trace("create crypto client succ", "bcName", t.ctx.BCName, "cryptoType", cryptoType)

	// 3.实例化状态机
	stat, err := t.relyAgent.CreateState(leg, crypt)
	if err != nil {
		t.log.Error("open state failed", "bcName", t.ctx.BCName, "err", err)
		return fmt.Errorf("open state failed")
	}
	t.ctx.State = stat
	t.log.Trace("open state succ", "bcName", t.ctx.BCName)

	// 4.加载节点账户信息
	keyPath := t.ctx.EngCtx.EnvCfg.GenDataAbsPath(t.ctx.EngCtx.EnvCfg.KeyDir)
	addr, err := xaddress.LoadAddrInfo(keyPath, t.ctx.Crypto)
	if err != nil {
		t.log.Error("load node addr info error", "bcName", t.ctx.BCName, "keyPath", keyPath, "err", err)
		return fmt.Errorf("load node addr info error")
	}
	t.ctx.Address = addr
	t.log.Trace("load node addr info succ", "bcName", t.ctx.BCName, "address", addr.Address)

	// 5.合约
	contractObj, err := t.relyAgent.CreateContract()
	if err != nil {
		t.log.Error("create contract manager error", "bcName", t.ctx.BCName, "err", err)
		return fmt.Errorf("create contract manager error")
	}
	t.ctx.Contract = contractObj
	// 设置合约manager到状态机
	t.ctx.State.SetContractMG(t.ctx.Contract)
	t.log.Trace("create contract manager succ", "bcName", t.ctx.BCName)

	// 6.Acl
	aclObj, err := t.relyAgent.CreateAcl()
	if err != nil {
		t.log.Error("create acl error", "bcName", t.ctx.BCName, "err", err)
		return fmt.Errorf("create acl error")
	}
	t.ctx.Acl = aclObj
	// 设置acl manager到状态机
	t.ctx.State.SetAclMG(t.ctx.Acl)
	t.log.Trace("create acl succ", "bcName", t.ctx.BCName)

	// 7.共识
	cons, err := t.relyAgent.CreateConsensus()
	if err != nil {
		t.log.Error("create consensus error", "bcName", t.ctx.BCName, "err", err)
		return fmt.Errorf("create consensus error")
	}
	t.ctx.Consensus = cons
	t.log.Trace("create consensus succ", "bcName", t.ctx.BCName)

	return nil
}<|MERGE_RESOLUTION|>--- conflicted
+++ resolved
@@ -104,15 +104,8 @@
 }
 
 // 交易预执行
-<<<<<<< HEAD
-
-func (t *Chain) PreExec(ctx xctx.XContext, reqs []*protos.InvokeRequest, initiator string, authRequires []string) (*protos.InvokeResponse, *common.Error) {
+func (t *Chain) PreExec(ctx xctx.XContext, reqs []*protos.InvokeRequest, initiator string, authRequires []string) (*protos.InvokeResponse, error) {
 	if ctx == nil || ctx.GetLog() == nil || len(reqs) < 1 {
-=======
-func (t *Chain) PreExec(ctx xctx.XContext, req []*protos.InvokeRequest, initiator string,
-	authRequires []string) (*protos.InvokeResponse, error) {
-	if ctx == nil || ctx.GetLog() == nil || len(req) < 1 {
->>>>>>> 0e66d11d
 		return nil, common.ErrParameter
 	}
 	/*
